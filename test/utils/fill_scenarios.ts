--- conflicted
+++ resolved
@@ -56,21 +56,10 @@
                                                        partialFillAmount: BigNumber.BigNumber) {
         const prevSenderAccount = await this.zeroEx.getTransactionSenderAccountIfExistsAsync();
         const [makerAddress] = this.userAddresses;
-<<<<<<< HEAD
-        await this.zeroEx.token.setProxyAllowanceAsync(makerTokenAddress, makerAddress, fillableAmount);
-        await this.zeroEx.token.transferAsync(takerTokenAddress, makerAddress, takerAddress, fillableAmount);
-        await this.zeroEx.token.setProxyAllowanceAsync(takerTokenAddress, takerAddress, fillableAmount);
-
-        const signedOrder = await this.createAsymmetricFillableSignedOrderAsync(
-             makerTokenAddress, takerTokenAddress, makerAddress, takerAddress,
-             fillableAmount, fillableAmount,
-         );
-=======
         const signedOrder = await this.createAsymmetricFillableSignedOrderAsync(
             makerTokenAddress, takerTokenAddress, makerAddress, takerAddress,
             fillableAmount, fillableAmount,
         );
->>>>>>> 5925f81f
 
         this.zeroEx.setTransactionSenderAccount(takerAddress);
         const shouldCheckTransfer = false;
