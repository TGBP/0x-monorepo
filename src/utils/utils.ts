import * as _ from 'lodash';
import * as BN from 'bn.js';
<<<<<<< HEAD
import * as ethUtil from 'ethereumjs-util';
import * as ethABI from 'ethereumjs-abi';
import {SolidityTypes, Order} from '../types';
=======
import * as ethABI from 'ethereumjs-abi';
import * as ethUtil from 'ethereumjs-util';
import {Order, SignedOrder, SolidityTypes} from '../types';
import * as BigNumber from 'bignumber.js';
>>>>>>> 28d3528e

export const utils = {
    /**
     * Converts BigNumber instance to BN
     * The only reason we convert to BN is to remain compatible with `ethABI. soliditySHA3` that
     * expects values of Solidity type `uint` to be passed as type `BN`.
     * We do not use BN anywhere else in the codebase.
     */
    bigNumberToBN(value: BigNumber.BigNumber) {
        return new BN(value.toString(), 10);
    },
    consoleLog(message: string): void {
        // tslint:disable-next-line: no-console
        console.log(message);
    },
    isParityNode(nodeVersion: string): boolean {
        return _.includes(nodeVersion, 'Parity');
    },
    isValidOrderHash(orderHashHex: string) {
        const isValid = /^0x[0-9A-F]{64}$/i.test(orderHashHex);
        return isValid;
    },
    getOrderHashHex(order: Order, exchangeContractAddr: string) {
        const orderParts = [
            {value: exchangeContractAddr, type: SolidityTypes.address},
            {value: order.maker, type: SolidityTypes.address},
            {value: order.taker, type: SolidityTypes.address},
            {value: order.makerTokenAddress, type: SolidityTypes.address},
            {value: order.takerTokenAddress, type: SolidityTypes.address},
            {value: order.feeRecipient, type: SolidityTypes.address},
            {value: utils.bigNumberToBN(order.makerTokenAmount), type: SolidityTypes.uint256},
            {value: utils.bigNumberToBN(order.takerTokenAmount), type: SolidityTypes.uint256},
            {value: utils.bigNumberToBN(order.makerFee), type: SolidityTypes.uint256},
            {value: utils.bigNumberToBN(order.takerFee), type: SolidityTypes.uint256},
            {value: utils.bigNumberToBN(order.expirationUnixTimestampSec), type: SolidityTypes.uint256},
            {value: utils.bigNumberToBN(order.salt), type: SolidityTypes.uint256},
        ];
        const types = _.map(orderParts, o => o.type);
        const values = _.map(orderParts, o => o.value);
        const hashBuff = ethABI.soliditySHA3(types, values);
        const hashHex = ethUtil.bufferToHex(hashBuff);
        return hashHex;
    },
    spawnSwitchErr(name: string, value: any) {
        return new Error(`Unexpected switch value: ${value} encountered for ${name}`);
    },
    getOrderHashHex(order: Order|SignedOrder, exchangeContractAddr: string): string {
        const orderParts = [
            {value: exchangeContractAddr, type: SolidityTypes.address},
            {value: order.maker, type: SolidityTypes.address},
            {value: order.taker, type: SolidityTypes.address},
            {value: order.makerTokenAddress, type: SolidityTypes.address},
            {value: order.takerTokenAddress, type: SolidityTypes.address},
            {value: order.feeRecipient, type: SolidityTypes.address},
            {value: utils.bigNumberToBN(order.makerTokenAmount), type: SolidityTypes.uint256},
            {value: utils.bigNumberToBN(order.takerTokenAmount), type: SolidityTypes.uint256},
            {value: utils.bigNumberToBN(order.makerFee), type: SolidityTypes.uint256},
            {value: utils.bigNumberToBN(order.takerFee), type: SolidityTypes.uint256},
            {value: utils.bigNumberToBN(order.expirationUnixTimestampSec), type: SolidityTypes.uint256},
            {value: utils.bigNumberToBN(order.salt), type: SolidityTypes.uint256},
        ];
        const types = _.map(orderParts, o => o.type);
        const values = _.map(orderParts, o => o.value);
        const hashBuff = ethABI.soliditySHA3(types, values);
        const hashHex = ethUtil.bufferToHex(hashBuff);
        return hashHex;
    },
    getCurrentUnixTimestamp(): BigNumber.BigNumber {
        return new BigNumber(Date.now() / 1000);
    },
};<|MERGE_RESOLUTION|>--- conflicted
+++ resolved
@@ -1,15 +1,9 @@
 import * as _ from 'lodash';
 import * as BN from 'bn.js';
-<<<<<<< HEAD
-import * as ethUtil from 'ethereumjs-util';
-import * as ethABI from 'ethereumjs-abi';
-import {SolidityTypes, Order} from '../types';
-=======
 import * as ethABI from 'ethereumjs-abi';
 import * as ethUtil from 'ethereumjs-util';
 import {Order, SignedOrder, SolidityTypes} from '../types';
 import * as BigNumber from 'bignumber.js';
->>>>>>> 28d3528e
 
 export const utils = {
     /**
@@ -31,27 +25,6 @@
     isValidOrderHash(orderHashHex: string) {
         const isValid = /^0x[0-9A-F]{64}$/i.test(orderHashHex);
         return isValid;
-    },
-    getOrderHashHex(order: Order, exchangeContractAddr: string) {
-        const orderParts = [
-            {value: exchangeContractAddr, type: SolidityTypes.address},
-            {value: order.maker, type: SolidityTypes.address},
-            {value: order.taker, type: SolidityTypes.address},
-            {value: order.makerTokenAddress, type: SolidityTypes.address},
-            {value: order.takerTokenAddress, type: SolidityTypes.address},
-            {value: order.feeRecipient, type: SolidityTypes.address},
-            {value: utils.bigNumberToBN(order.makerTokenAmount), type: SolidityTypes.uint256},
-            {value: utils.bigNumberToBN(order.takerTokenAmount), type: SolidityTypes.uint256},
-            {value: utils.bigNumberToBN(order.makerFee), type: SolidityTypes.uint256},
-            {value: utils.bigNumberToBN(order.takerFee), type: SolidityTypes.uint256},
-            {value: utils.bigNumberToBN(order.expirationUnixTimestampSec), type: SolidityTypes.uint256},
-            {value: utils.bigNumberToBN(order.salt), type: SolidityTypes.uint256},
-        ];
-        const types = _.map(orderParts, o => o.type);
-        const values = _.map(orderParts, o => o.value);
-        const hashBuff = ethABI.soliditySHA3(types, values);
-        const hashHex = ethUtil.bufferToHex(hashBuff);
-        return hashHex;
     },
     spawnSwitchErr(name: string, value: any) {
         return new Error(`Unexpected switch value: ${value} encountered for ${name}`);
