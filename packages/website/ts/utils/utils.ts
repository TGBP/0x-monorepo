<<<<<<< HEAD
import { ECSignature, ExchangeContractErrs, Web3Provider, ZeroEx, ZeroExError } from '0x.js';
=======
import { ECSignature, ExchangeContractErrs, ZeroEx, ZeroExError } from '0x.js';
import { constants as sharedConstants, EtherscanLinkSuffixes, Networks } from '@0xproject/react-shared';
>>>>>>> 7116f100
import { BigNumber } from '@0xproject/utils';
import deepEqual = require('deep-equal');
import * as _ from 'lodash';
import * as moment from 'moment';
import { Order, ScreenWidths, Side, SideToAssetToken, Token, TokenByAddress } from 'ts/types';
import { configs } from 'ts/utils/configs';
import { constants } from 'ts/utils/constants';
import * as u2f from 'ts/vendor/u2f_api';

const LG_MIN_EM = 64;
const MD_MIN_EM = 52;

export const utils = {
    assert(condition: boolean, message: string) {
        if (!condition) {
            throw new Error(message);
        }
    },
    spawnSwitchErr(name: string, value: any) {
        return new Error(`Unexpected switch value: ${value} encountered for ${name}`);
    },
    isNumeric(n: string) {
        return !isNaN(parseFloat(n)) && isFinite(Number(n));
    },
    // This default unix timestamp is used for orders where the user does not specify an expiry date.
    // It is a fixed constant so that both the redux store's INITIAL_STATE and components can check for
    // whether a user has set an expiry date or not. It is set unrealistically high so as not to collide
    // with actual values a user would select.
    initialOrderExpiryUnixTimestampSec(): BigNumber {
        const m = moment('2050-01-01');
        return new BigNumber(m.unix());
    },
    convertToUnixTimestampSeconds(date: moment.Moment, time?: moment.Moment): BigNumber {
        const finalMoment = date;
        if (!_.isUndefined(time)) {
            finalMoment.hours(time.hours());
            finalMoment.minutes(time.minutes());
        }
        return new BigNumber(finalMoment.unix());
    },
    convertToMomentFromUnixTimestamp(unixTimestampSec: BigNumber): moment.Moment {
        return moment.unix(unixTimestampSec.toNumber());
    },
    convertToReadableDateTimeFromUnixTimestamp(unixTimestampSec: BigNumber): string {
        const m = this.convertToMomentFromUnixTimestamp(unixTimestampSec);
        const formattedDate: string = m.format('h:MMa MMMM D YYYY');
        return formattedDate;
    },
    generateOrder(
        exchangeContractAddress: string,
        sideToAssetToken: SideToAssetToken,
        expirationUnixTimestampSec: BigNumber,
        orderTakerAddress: string,
        orderMakerAddress: string,
        makerFee: BigNumber,
        takerFee: BigNumber,
        feeRecipient: string,
        ecSignature: ECSignature,
        tokenByAddress: TokenByAddress,
        orderSalt: BigNumber,
    ): Order {
        const makerToken = tokenByAddress[sideToAssetToken[Side.Deposit].address];
        const takerToken = tokenByAddress[sideToAssetToken[Side.Receive].address];
        const order = {
            signedOrder: {
                maker: orderMakerAddress,
                taker: orderTakerAddress,
                makerFee: makerFee.toString(),
                takerFee: takerFee.toString(),
                makerTokenAmount: sideToAssetToken[Side.Deposit].amount.toString(),
                takerTokenAmount: sideToAssetToken[Side.Receive].amount.toString(),
                makerTokenAddress: makerToken.address,
                takerTokenAddress: takerToken.address,
                expirationUnixTimestampSec: expirationUnixTimestampSec.toString(),
                feeRecipient,
                salt: orderSalt.toString(),
                ecSignature,
                exchangeContractAddress,
            },
            metadata: {
                makerToken: {
                    name: makerToken.name,
                    symbol: makerToken.symbol,
                    decimals: makerToken.decimals,
                },
                takerToken: {
                    name: takerToken.name,
                    symbol: takerToken.symbol,
                    decimals: takerToken.decimals,
                },
            },
        };
        return order;
    },
    consoleLog(message: string) {
        /* tslint:disable */
        console.log(message);
        /* tslint:enable */
    },
    async sleepAsync(ms: number) {
        return new Promise(resolve => setTimeout(resolve, ms));
    },
    deepEqual(actual: any, expected: any, opts?: { strict: boolean }) {
        return deepEqual(actual, expected, opts);
    },
    getColSize(items: number) {
        const bassCssGridSize = 12; // Source: http://basscss.com/#basscss-grid
        const colSize = bassCssGridSize / items;
        if (!_.isInteger(colSize)) {
            throw new Error(`Number of cols must be divisible by ${bassCssGridSize}`);
        }
        return colSize;
    },
    getScreenWidth() {
        const documentEl = document.documentElement;
        const body = document.getElementsByTagName('body')[0];
        const widthInPx = window.innerWidth || documentEl.clientWidth || body.clientWidth;
        const bodyStyles: any = window.getComputedStyle(document.querySelector('body'));
        const widthInEm = widthInPx / parseFloat(bodyStyles['font-size']);

        // This logic mirrors the CSS media queries in BassCSS for the `lg-`, `md-` and `sm-` CSS
        // class prefixes. Do not edit these.
        if (widthInEm > LG_MIN_EM) {
            return ScreenWidths.Lg;
        } else if (widthInEm > MD_MIN_EM) {
            return ScreenWidths.Md;
        } else {
            return ScreenWidths.Sm;
        }
    },
    async isU2FSupportedAsync(): Promise<boolean> {
        const w = window as any;
        return new Promise((resolve: (isSupported: boolean) => void) => {
            if (w.u2f && !w.u2f.getApiVersion) {
                // u2f object was found (Firefox with extension)
                resolve(true);
            } else {
                // u2f object was not found. Using Google polyfill
                // HACK: u2f.getApiVersion will simply not return a version if the
                // U2F call fails for any reason. Because of this, we set a hard 3sec
                // timeout to the request on our end.
                const getApiVersionTimeoutMs = 3000;
                const intervalId = setTimeout(() => {
                    resolve(false);
                }, getApiVersionTimeoutMs);
                u2f.getApiVersion((version: number) => {
                    clearTimeout(intervalId);
                    resolve(true);
                });
            }
        });
    },
    // This checks the error message returned from an injected Web3 instance on the page
    // after a user was prompted to sign a message or send a transaction and decided to
    // reject the request.
    didUserDenyWeb3Request(errMsg: string) {
        const metamaskDenialErrMsg = 'User denied';
        const paritySignerDenialErrMsg = 'Request has been rejected';
        const ledgerDenialErrMsg = 'Invalid status 6985';
        const isUserDeniedErrMsg =
            _.includes(errMsg, metamaskDenialErrMsg) ||
            _.includes(errMsg, paritySignerDenialErrMsg) ||
            _.includes(errMsg, ledgerDenialErrMsg);
        return isUserDeniedErrMsg;
    },
    getCurrentEnvironment() {
        switch (location.host) {
            case configs.DOMAIN_DEVELOPMENT:
                return 'development';
            case configs.DOMAIN_STAGING:
                return 'staging';
            case configs.DOMAIN_PRODUCTION:
                return 'production';
            default:
                return 'production';
        }
    },
    getAddressBeginAndEnd(address: string): string {
        const truncatedAddress = `${address.substring(0, 6)}...${address.substr(-4)}`; // 0x3d5a...b287
        return truncatedAddress;
    },
    hasUniqueNameAndSymbol(tokens: Token[], token: Token) {
        if (token.isRegistered) {
            return true; // Since it's registered, it is the canonical token
        }
        const registeredTokens = _.filter(tokens, t => t.isRegistered);
        const tokenWithSameNameIfExists = _.find(registeredTokens, {
            name: token.name,
        });
        const isUniqueName = _.isUndefined(tokenWithSameNameIfExists);
        const tokenWithSameSymbolIfExists = _.find(registeredTokens, {
            name: token.symbol,
        });
        const isUniqueSymbol = _.isUndefined(tokenWithSameSymbolIfExists);
        return isUniqueName && isUniqueSymbol;
    },
    zeroExErrToHumanReadableErrMsg(error: ZeroExError | ExchangeContractErrs, takerAddress: string): string {
        const ZeroExErrorToHumanReadableError: { [error: string]: string } = {
            [ZeroExError.ExchangeContractDoesNotExist]: 'Exchange contract does not exist',
            [ZeroExError.EtherTokenContractDoesNotExist]: 'EtherToken contract does not exist',
            [ZeroExError.TokenTransferProxyContractDoesNotExist]: 'TokenTransferProxy contract does not exist',
            [ZeroExError.TokenRegistryContractDoesNotExist]: 'TokenRegistry contract does not exist',
            [ZeroExError.TokenContractDoesNotExist]: 'Token contract does not exist',
            [ZeroExError.ZRXContractDoesNotExist]: 'ZRX contract does not exist',
            [ZeroExError.UnhandledError]: 'Unhandled error occured',
            [ZeroExError.UserHasNoAssociatedAddress]: 'User has no addresses available',
            [ZeroExError.InvalidSignature]: 'Order signature is not valid',
            [ZeroExError.ContractNotDeployedOnNetwork]: 'Contract is not deployed on the detected network',
            [ZeroExError.InvalidJump]: 'Invalid jump occured while executing the transaction',
            [ZeroExError.OutOfGas]: 'Transaction ran out of gas',
            [ZeroExError.NoNetworkId]: 'No network id detected',
        };
        const exchangeContractErrorToHumanReadableError: {
            [error: string]: string;
        } = {
            [ExchangeContractErrs.OrderFillExpired]: 'This order has expired',
            [ExchangeContractErrs.OrderCancelExpired]: 'This order has expired',
            [ExchangeContractErrs.OrderCancelAmountZero]: "Order cancel amount can't be 0",
            [ExchangeContractErrs.OrderAlreadyCancelledOrFilled]:
                'This order has already been completely filled or cancelled',
            [ExchangeContractErrs.OrderFillAmountZero]: "Order fill amount can't be 0",
            [ExchangeContractErrs.OrderRemainingFillAmountZero]:
                'This order has already been completely filled or cancelled',
            [ExchangeContractErrs.OrderFillRoundingError]: 'Rounding error will occur when filling this order',
            [ExchangeContractErrs.InsufficientTakerBalance]:
                'Taker no longer has a sufficient balance to complete this order',
            [ExchangeContractErrs.InsufficientTakerAllowance]:
                'Taker no longer has a sufficient allowance to complete this order',
            [ExchangeContractErrs.InsufficientMakerBalance]:
                'Maker no longer has a sufficient balance to complete this order',
            [ExchangeContractErrs.InsufficientMakerAllowance]:
                'Maker no longer has a sufficient allowance to complete this order',
            [ExchangeContractErrs.InsufficientTakerFeeBalance]: 'Taker no longer has a sufficient balance to pay fees',
            [ExchangeContractErrs.InsufficientTakerFeeAllowance]:
                'Taker no longer has a sufficient allowance to pay fees',
            [ExchangeContractErrs.InsufficientMakerFeeBalance]: 'Maker no longer has a sufficient balance to pay fees',
            [ExchangeContractErrs.InsufficientMakerFeeAllowance]:
                'Maker no longer has a sufficient allowance to pay fees',
            [ExchangeContractErrs.TransactionSenderIsNotFillOrderTaker]: `This order can only be filled by ${takerAddress}`,
            [ExchangeContractErrs.InsufficientRemainingFillAmount]: 'Insufficient remaining fill amount',
        };
        const humanReadableErrorMsg =
            exchangeContractErrorToHumanReadableError[error] || ZeroExErrorToHumanReadableError[error];
        return humanReadableErrorMsg;
    },
    isParityNode(nodeVersion: string): boolean {
        return _.includes(nodeVersion, 'Parity');
    },
    isTestRpc(nodeVersion: string): boolean {
        return _.includes(nodeVersion, 'TestRPC');
    },
    isTestNetwork(networkId: number): boolean {
        const isTestNetwork = _.includes(
            [
                sharedConstants.NETWORK_ID_BY_NAME[Networks.Kovan],
                sharedConstants.NETWORK_ID_BY_NAME[Networks.Rinkeby],
                sharedConstants.NETWORK_ID_BY_NAME[Networks.Ropsten],
            ],
            networkId,
        );
        return isTestNetwork;
    },
<<<<<<< HEAD
    getCurrentBaseUrl() {
        const port = window.location.port;
        const hasPort = !_.isUndefined(port);
        const baseUrl = `https://${window.location.hostname}${hasPort ? `:${port}` : ''}`;
        return baseUrl;
    },
    scrollToHash(hash: string, containerId: string): void {
        let finalHash = hash;
        if (_.isEmpty(hash)) {
            finalHash = configs.SCROLL_TOP_ID; // scroll to the top
        }

        scroller.scrollTo(finalHash, {
            duration: 0,
            offset: 0,
            containerId,
        });
    },
    web3ProviderToString(provider: Web3Provider): string {
        let parsedProviderName = provider.constructor.name;
        if (provider.constructor.name === 'MetamaskInpageProvider') {
            parsedProviderName = 'METAMASK';
        } else if (provider.constructor.name === 'EthereumProvider') {
            parsedProviderName = 'MIST';
        } else if ((provider as any).isParity) {
            parsedProviderName = 'PARITY';
        }
        return parsedProviderName;
    },
=======
>>>>>>> 7116f100
    async onPageLoadAsync(): Promise<void> {
        if (document.readyState === 'complete') {
            return; // Already loaded
        }
        return new Promise<void>((resolve, reject) => {
            window.onload = () => resolve();
        });
    },
    getCurrentBaseUrl() {
        const port = window.location.port;
        const hasPort = !_.isUndefined(port);
        const baseUrl = `https://${window.location.hostname}${hasPort ? `:${port}` : ''}`;
        return baseUrl;
    },
};<|MERGE_RESOLUTION|>--- conflicted
+++ resolved
@@ -1,9 +1,5 @@
-<<<<<<< HEAD
 import { ECSignature, ExchangeContractErrs, Web3Provider, ZeroEx, ZeroExError } from '0x.js';
-=======
-import { ECSignature, ExchangeContractErrs, ZeroEx, ZeroExError } from '0x.js';
 import { constants as sharedConstants, EtherscanLinkSuffixes, Networks } from '@0xproject/react-shared';
->>>>>>> 7116f100
 import { BigNumber } from '@0xproject/utils';
 import deepEqual = require('deep-equal');
 import * as _ from 'lodash';
@@ -266,7 +262,6 @@
         );
         return isTestNetwork;
     },
-<<<<<<< HEAD
     getCurrentBaseUrl() {
         const port = window.location.port;
         const hasPort = !_.isUndefined(port);
@@ -296,8 +291,6 @@
         }
         return parsedProviderName;
     },
-=======
->>>>>>> 7116f100
     async onPageLoadAsync(): Promise<void> {
         if (document.readyState === 'complete') {
             return; // Already loaded
