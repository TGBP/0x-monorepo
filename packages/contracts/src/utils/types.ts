--- conflicted
+++ resolved
@@ -28,15 +28,14 @@
     takerTokenCancelAmounts: BigNumber[];
 }
 
-<<<<<<< HEAD
+export interface CancelOrdersBefore {
+    salt: BigNumber;
+}
+
 export enum AssetProxyId {
     INVALID,
     ERC20_V1,
     ERC20,
-=======
-export interface CancelOrdersBefore {
-    salt: BigNumber;
->>>>>>> 8adcbb6d
 }
 
 export interface DefaultOrderParams {
